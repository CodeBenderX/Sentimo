--- conflicted
+++ resolved
@@ -1,355 +1,24 @@
 [
     {
-        "entry": "I am happy today",
-        "sentiment": "Positive",
-        "response": "It's wonderful to hear that you're experiencing such joy today! It must feel like the sun is shining just for you, casting its warm rays on everything you encounter. Happiness is a precious gift, one to be treasured and savored. \n\nPerhaps there's something specific that has put this smile on your face - a moment of connection with someone dear, an accomplishment you've achieved, or simply the beauty of a new day unfolding before you. Whatever the reason, it seems life is offering you its best right now.\n\nI hope you'll take time today to really soak in the good feelings washing over you. Let them fill you up like a warm bath on a chilly evening. Bask in your own happiness and allow it to spill out into the world around you, lighting up those who are fortunate enough to cross your path.\n\nAs you go about your day, I encourage you to look for even more reasons to smile - they're everywhere when you start noticing! And know that this feeling of contentment is something to be proud of. You deserve every bit of it.\n\nWhat do you think has helped put you in such a wonderful mood today? Is there anything from this experience you hope to carry with you in the days ahead? I'm so glad you're able to savor these happy moments.",
+        "entry": "i want to die",
+        "sentiment": "Negative",
+        "response": "Dear friend,\n\nI can only imagine the pain and despair that words like \"die\" bring up for you right now. It's clear that you're going through an incredibly difficult time. \n\nPain is such a heavy, suffocating blanket - it feels like it could swallow us whole at times. But I want to remind you of something important: even in our darkest moments, we are still here. Our pain is valid and it matters.\n\nWhen the weight of this world bears down on us, it can be hard to remember that underneath all the chaos and suffering, there's a beautiful soul trying its best. It's okay to acknowledge those feelings without being consumed by them. \n\nI have no magic answers or easy paths forward - I just want you to know you're not alone. If you ever need someone to talk with or just to listen, I'm here. In the grand tapestry of life, it's moments like these that make us who we are. We may stumble, but we always rise again.\n\nTake care of yourself today and remember: this too shall pass.\n\nWith gentle compassion,\n[Your Name]",
         "suggestions": [
             {
-                "title": "Practice Gratitude",
-                "description": "Take time to reflect on the positive aspects of your life and express gratitude for them.",
-                "icon": "gratitude"
-            },
-            {
-                "title": "Engage in Mindfulness Meditation",
-                "description": "Set aside some quiet time to practice mindfulness meditation, focusing on the present moment and your inner peace.",
-                "icon": "meditate"
-            },
-            {
-                "title": "Connect with Loved Ones",
-                "description": "Reach out to friends or family members to share in your positive mood and spend quality time together.",
-                "icon": "connect"
-            }
-        ]
-    },
-    {
-        "entry": "I feel sad",
-        "sentiment": "Negative",
-        "response": "I hear the heaviness in your words and feel the weight of sadness settling upon your heart. It's okay to feel this way sometimes - just as the shadows lengthen with each passing day, so too do our moods ebb and flow like the tides. Perhaps there are underlying reasons for your sorrow that you haven't yet uncovered; perhaps it's simply the natural rhythm of life, with its inevitable joys and sorrows.\n\nRemember, even in the darkest of times, there is always a glimmer of light waiting to be discovered. It may be hidden behind clouds now, but I have faith that you will find your way back to brightness once again. Can you think of anything specific that has been troubling or troubling you? Sharing your burdens, no matter how heavy they feel, can often lighten the load. You are not alone in this journey through sadness - know that there is always a friend here ready to listen and offer comfort, whenever you need it.",
-        "suggestions": [
-            {
-                "title": "Practice Mindfulness Meditation",
-                "description": "Take a few minutes each day to sit quietly, focus on your breath, and observe your thoughts without judgment. This can help reduce stress and increase feelings of calm.",
-                "icon": "meditate"
-            },
-            {
-                "title": "Engage in Creative Expression",
-                "description": "Express yourself through art, writing, music, or any creative outlet that resonates with you. Creating something can be a powerful way to process emotions and find meaning.",
-                "icon": "create"
-            },
-            {
-                "title": "Reach Out to Loved Ones",
-                "description": "Connect with friends, family, or a support network. Talking about how you feel with someone you trust can provide comfort, perspective, and emotional relief.",
-                "icon": "connect"
-            }
-        ]
-    },
-    {
-<<<<<<< HEAD
-        "entry": "i want to kill you",
-        "sentiment": "Neutral",
-        "response": "\"I hear the heaviness in your words today, and it breaks my heart to see you feeling so burdened by life's challenges. It seems like you're carrying an unbearable weight right now, and I imagine it feels like the world is pressing down on you from all sides.\n\nThere may be moments when we feel overwhelmed and want to escape our pain, but take a moment to breathe deeply and remember that this too shall pass. You are stronger than you know, and there is always hope waiting for us on the other side of even the darkest nights.\n\nI'm here for you, offering my unwavering support as your journal buddy. Let's take a step back from the storm cloud hanging over you and look for even the tiniest glimmers of light amidst the shadows. What small things bring you joy or comfort during these difficult times?\"",
-        "suggestions": [
-            {
-                "title": "Reflect on emotions",
-                "description": "Take time to understand and process the intense feelings that led to this journal entry. Reflecting can help gain clarity and perspective.",
+                "title": "Seek professional help",
+                "description": "Consider reaching out to a mental health professional for support and guidance in managing difficult thoughts and emotions.",
                 "icon": "reflect"
             },
             {
-                "title": "Engage in a creative outlet",
-                "description": "Express yourself through an art form like painting, writing, or music. Creative activities can be therapeutic and provide an emotional release.",
-                "icon": "create"
-            },
-            {
-                "title": "Practice mindfulness",
-                "description": "Focus on the present moment through mindfulness exercises like deep breathing, meditation, or a nature walk. Mindfulness can help calm intense emotions.",
-                "icon": "meditate"
-            }
-        ]
-    },
-    {
-        "entry": "I want to kill you",
-        "sentiment": "Neutral",
-        "response": "I hear you, my friend. Those words may have slipped out in frustration or pain, but I know they don't truly reflect how much you want to hurt me. In moments like these, it's easy to lash out without meaning what we say.\n\nPerhaps there are deep emotions and unmet needs bubbling up inside you that you're struggling to express in healthier ways right now. I'm here for you, ready to listen without judgment so you can open up about what's really going on beneath the surface.\n\nWhy don't you take a moment to reflect - what led to this dark thought crossing your mind today? Is there an underlying worry or sadness that needs tending to and processing? You don't have to face it alone. I'm right here, ready to offer my support as you navigate these challenging emotions together.",
-        "suggestions": [
-            {
-                "title": "Seek professional support",
-                "description": "Reach out to a therapist or counselor to process intense emotions and work on coping strategies.",
-                "icon": "reflect"
-            },
-            {
-                "title": "Engage in mindfulness practices",
-                "description": "Practice deep breathing, meditation, or yoga to calm the mind and reduce stress.",
-                "icon": "meditate"
-            },
-            {
-                "title": "Explore creative outlets",
-                "description": "Engage in artistic activities like painting, writing, or music to express emotions in a healthy way.",
-                "icon": "create"
-            }
-        ]
-    },
-    {
-        "entry": "i want to kill you",
-        "sentiment": "Neutral",
-        "response": "It sounds like you're feeling overwhelmed and frustrated right now. I know those feelings can be really intense and make it hard to see things clearly. But I want you to know that your emotions are valid, even if they feel scary at times.\n\nI imagine this buildup of strong sensations might have you wanting to lash out or escape in some way. It's a natural human reaction when we feel trapped by our own mind and heart. I've been there myself, feeling so raw and vulnerable that even my closest loved ones seemed distant.\n\nRemember, you're not alone in these experiences, even if it feels lonely right now. Know that you can talk to someone safe about your feelings. A therapist or counselor could provide a helpful perspective and coping tools. There is no shame in needing extra support to navigate the complexities of emotions.\n\nMost importantly, have compassion for yourself as you work through this difficult period. Be patient with your own healing journey. You are stronger than you know, even when it feels like you're barely holding on. I believe in you and your resilience. Let me know if there is anything I can do to support you along the way.",
-        "suggestions": [
-            {
-                "title": "Seek professional support",
-                "description": "Reach out to a therapist or counselor to discuss your feelings and work on managing emotions in a healthy way.",
-                "icon": "connect"
-            },
-            {
-                "title": "Practice mindfulness techniques",
-                "description": "Engage in activities like meditation, deep breathing exercises, or yoga to help manage stress and find inner peace.",
-                "icon": "meditate"
-            },
-            {
-                "title": "Develop a self-care routine",
-                "description": "Create a daily practice that includes activities that bring you joy, relaxation and nourishment for your mind and body.",
-                "icon": "personalized"
-            }
-        ]
-    },
-    {
-        "entry": "I want to die",
-        "sentiment": "Negative",
-        "response": "My dear friend,\n\nI can only imagine the depths of despair that these words convey. To want to die - it is a cry for help from the darkest corners of the soul. It's as if your heart has been shattered into a thousand pieces, and you are drowning in the pain.\n\nI want you to know that I see you. I hear you. And I feel the weight of what you're going through. In my own journey with darkness, I have walked with those who share this burden. We are not alone in this fight for light.\n\nIt's during our lowest moments that we must reach out and hold onto hope, even if it feels like a distant memory. I believe that there is still goodness within you. Perhaps it is time to remember what gives your life meaning and purpose.\n\nWhat brings you joy? What fills your heart with wonder and makes the world feel alive again? \n\nLet's make a pact here - for every moment of darkness, let us count three moments of light. And I promise to walk this path with you, hand in hand, until we reach the other side.\n\nI am here for you, always. Please don't ever hesitate to reach out and share your thoughts and feelings. Together, we will find a way through.\n\nWith love,\n[Your Name]",
-        "suggestions": [
-            {
-                "title": "Seek professional help",
-                "description": "Consider reaching out to a mental health professional for support and guidance. They can provide coping strategies and resources to help you navigate your thoughts.",
-                "icon": "reflect"
-            },
-            {
-                "title": "Focus on self-care activities",
-                "description": "Engage in self-care practices such as exercise, meditation, or hobbies that bring you joy to improve your mental well-being. Taking care of yourself is essential for managing difficult emotions.",
-                "icon": "move"
-            },
-            {
-                "title": "Connect with supportive individuals",
-                "description": "Reach out to friends, family, or a support group to share your feelings and seek emotional support. Connecting with others can provide comfort and help you feel less alone in challenging times.",
-=======
-        "entry": "i want to die",
-        "sentiment": "Negative",
-        "response": "I hear your pain in those words, and my heart aches for you. Wanting the suffering to stop is a natural response when we feel trapped by our circumstances. I know it must be an incredibly difficult and lonely place to find yourself in. But please know that you are not alone - there are always people who care about you and want to see you through this darkness.\n\nI imagine it feels like being lost in a dense fog, with no clear path forward. The weight of despair can make each step feel impossibly heavy. In moments like these, it's important to reach out for help, even when we don't think anyone is listening. You matter, and your life has meaning and purpose - I believe that with all my heart.\n\nCan you tell me a little bit more about what's been weighing so heavily on you? Talking about the pain can be one of the most healing things we can do. Perhaps together we can find some glimmers of light amidst the darkness, and figure out the next step forward, even if it's just one small step at a time. You don't have to go through this alone - I'm here for you, and so many others are too. Please keep holding on, even when it feels impossible. Brighter days will come again.",
-        "suggestions": [
-            {
-                "title": "Seek professional support",
-                "description": "Reaching out to a therapist or counselor can provide the guidance and tools needed to process difficult emotions.",
-                "icon": "reflect"
-            },
-            {
-                "title": "Explore self-care strategies",
-                "description": "Identifying and implementing personal self-care practices, such as hobbies, relaxation techniques, or healthy habits, can improve overall well-being.",
-                "icon": "personalized"
-            },
-            {
-                "title": "Connect with a support system",
-                "description": "Reaching out to trusted friends, family members, or support groups can provide a sense of connection and understanding during challenging times.",
->>>>>>> 991eee7ed7ddb170a542eb2a7df27e8fdbb23b50
-                "icon": "connect"
-            }
-        ]
-    },
-    {
-<<<<<<< HEAD
-        "entry": "I want to die",
-        "sentiment": "Negative",
-        "response": "Dear friend,\n\nI can see how much pain you must be feeling right now. It's okay to have those feelings; it takes courage to acknowledge them. I want you to know that no matter what, you are not alone in this. We all struggle with these thoughts at times.\n\nHave you considered talking to someone about your feelings? A trusted friend, family member or a professional counselor could provide a different perspective and help you work through these difficult emotions. Remember, it's okay to ask for help when you're feeling overwhelmed.\n\nI want you to take care of yourself right now. Reach out to others who love and support you. Share your pain with them so they can be there for you too. Don't try to face this alone. \n\nI'm sending you a big virtual hug. You are strong, capable and worthy of love and happiness. Please don't give up on life. There is goodness in the world. Let's find it together.\n\nYou matter. I believe in you. You can get through this.\n\nWarmly,\nYour Journal Buddy",
-        "suggestions": [
-            {
-                "title": "Seek professional help",
-                "description": "Consider reaching out to a mental health professional or support group to discuss your feelings and receive guidance in managing your thoughts.",
-=======
-        "entry": "i want to die",
-        "sentiment": "Negative",
-        "response": "Dear friend,\n\nI can understand why you feel this way right now. When we are in pain or darkness, it's natural to think about the end - whether that means death or simply feeling like you want to escape from your current circumstances. \n\nThe reasons behind this mood are complex and unique to you. It could be a culmination of various stresses in your life - physical, emotional, mental health challenges. Or maybe it's a cry for help, a plea for someone to notice how overwhelmed you truly feel.\n\nI wish I had the words to make all your worries disappear, but sometimes, that isn't possible. What I can do is be here with you, holding space for you to express yourself fully without judgement. \n\nIs there something specific that has been weighing on your mind so heavily? Is there a particular trigger or event that led you to this thought? Or are these feelings just an overwhelming tide that you feel you cannot navigate through?\n\nLet's talk it out together one step at a time. I'm here for you, no matter where you need me most. \n\nSending you love and compassion always. Know that even if the path ahead feels daunting or unbearable right now, there is hope and strength to be found in facing it head-on.\n\nTake care of yourself,\n[Your Name]",
-        "suggestions": [
-            {
-                "title": "Seek professional help",
-                "description": "Consider talking to a mental health professional or counselor who can provide guidance and support to address your feelings of wanting to die.",
->>>>>>> 991eee7ed7ddb170a542eb2a7df27e8fdbb23b50
-                "icon": "reflect"
-            },
-            {
-                "title": "Create a safety plan",
-<<<<<<< HEAD
-                "description": "Develop a plan to ensure your immediate safety and well-being, including identifying warning signs of suicide, seeking help from loved ones, or contacting a hotline for support.",
-                "icon": "personalized"
-            },
-            {
-                "title": "Practice self-care daily",
-                "description": "Engage in regular activities that promote physical and mental health, such as exercise, meditation, spending time in nature, or pursuing hobbies. Consistent self-care can help improve overall well-being over time.",
-                "icon": "move"
-            }
-        ]
-=======
-                "description": "Develop a safety plan with local resources for immediate help in times of crisis, including emergency contacts, support groups, or hotlines.",
-                "icon": "personalized"
-            },
-            {
-                "title": "Practice self-care",
-                "description": "Engage in activities that promote physical and emotional well-being, such as exercise, meditation, journaling, or connecting with supportive individuals. Prioritize taking care of yourself and your mental health.",
-                "icon": "move"
-            }
-        ]
-    },
-    {
-        "entry": "i want to die",
-        "sentiment": "Negative",
-        "response": "Dear [User's Name],\n\nI can understand why you might feel that way right now. It takes a tremendous amount of courage and honesty to admit those feelings out loud. When we name our pain, it starts to lose its power over us.\n\nPerhaps the weight of life's challenges has simply become too heavy for you to carry alone at this moment. We are not meant to navigate these waters on our own. You have a community here, filled with compassionate souls who want nothing more than to lift you up in your time of need.\n\nI want you to know that it is safe to feel this way and that it's okay to let yourself feel whatever emotions you're experiencing right now. There will come a time when the darkness lifts and you'll find the strength within to continue on your journey, but for now I want you to hold onto the warmth of our connection and allow yourself to fully immerse in your feelings.\n\nI'm here with you, walking beside you through this difficult passage. What thoughts or images come to mind as you contemplate life's challenges? Are there any coping mechanisms that have helped you in the past when feeling overwhelmed?\n\nPlease know that I am sending you my love and support, even from a distance. You are not alone and your feelings matter greatly. \n\nTake all the time you need to feel fully and let nothing hold you back from healing.\n\nWith compassionate regard,\n[Your Name]",
-        "suggestions": [
-            {
-                "title": "Seek professional help",
-                "description": "Consider speaking with a mental health professional or counselor to discuss your feelings and explore ways to cope with intense emotions.",
-                "icon": "reflect"
-            },
-            {
-                "title": "Create an activity plan",
-                "description": "Set aside time for enjoyable activities that bring you joy, such as hobbies, sports, socializing, or pursuing creative projects. Having a structured plan can give your day structure and purpose.",
-                "icon": "create"
-            },
-            {
-                "title": "Engage in gratitude practices",
-                "description": "Make a daily habit of writing down three things you are grateful for each day. This practice shifts focus from negative thoughts to positive aspects, fostering an appreciation for life's blessings.",
-                "icon": "gratitude"
-            }
-        ]
-    },
-    {
-        "entry": "i want to die",
-        "sentiment": "Negative",
-        "response": "Dear friend,\n\nI can see how deeply painful it must be for you to feel this way right now. Your struggles are real, and your feelings are valid. I want you to know that I am here for you, listening without judgment and offering my deepest compassion.\n\nThe road ahead may seem daunting at times, but sometimes the most profound growth comes from facing our darkest thoughts head-on. May I suggest taking a moment to reflect on what has led you to this place of feeling so overwhelmed by life?\n\nPerhaps consider writing out your feelings in a letter or journal entry, pouring out all that's been weighing on your heart. It may feel uncomfortable at first, but releasing these heavy emotions can be incredibly cathartic. What thoughts come to mind as you think about why you've felt this way lately?\n\nI want to remind you of the strength and resilience within you. You are not defined by these fleeting moments of despair, but by the enduring spirit that has gotten you through so much already. In what ways have you triumphed over adversity in the past? How can you draw on those lessons now as you navigate this difficult time?\n\nI will be here to support you as you continue to walk your path, one step at a time. May you find comfort and peace in knowing that you are not alone, and that there is always hope for healing and transformation.\n\nTake care of yourself, dear friend. You matter deeply, and I believe in you.\n\nWith all my love and concern,\n[Your Name]",
-        "suggestions": [
-            {
-                "title": "Seek professional help",
-                "description": "Consider talking to a mental health professional or counselor who can provide support and guidance to address these feelings of hopelessness.",
-                "icon": "learn"
-            },
-            {
-                "title": "Reach out for support",
-                "description": "Connect with friends, family members, or a support group. Sharing your thoughts and feeling can help alleviate loneliness and provide encouragement.",
+                "title": "Connect with supportive people",
+                "description": "Reach out to friends, family, or support groups to share your feelings and connect with others who can provide empathy and understanding during this challenging time.",
                 "icon": "connect"
             },
             {
                 "title": "Practice self-care",
-                "description": "Take care of yourself by engaging in activities that bring you joy and relaxation, such as exercise, hobbies, or spending time in nature. Remember, it's essential to prioritize your mental well-being.",
+                "description": "Engage in activities that promote relaxation and stress relief such as meditation, yoga, or reading. Make sure to prioritize your physical health by eating well and getting regular exercise.",
                 "icon": "move"
             }
         ]
-    },
-    {
-        "entry": "I want to die",
-        "sentiment": "Negative",
-        "response": "My dear journal buddy,\n\nI can sense the deep sadness and hopelessness in your words. It breaks my heart to think that you are feeling this way - and I want you to know that it's okay to share these painful thoughts with me. You are not alone, and I am here for you.\n\nWhen we feel lost or overwhelmed like this, our brains sometimes try to protect us by numbing the pain or creating a false sense of relief in the mind. But those feelings aren't going away - they're just hiding beneath a layer of despair. \n\nI wish there was an easy way to make this go away, but I know that healing takes time and effort. The first step is acknowledging these difficult emotions, even if it's uncomfortable.\n\nHow can I be here for you in this moment? What would help you feel seen and supported? Let me know if you need someone to listen without judgment, or if you want to talk about any specific challenges you're facing right now. You matter so much, and I care deeply about your wellbeing. \n\nTake care of yourself today - focus on what brings you a sense of peace and calm. Remember that even in the darkest times, light can still shine through. We'll get through this together.\n\nSending you love and strength,\nYour Journal Buddy",
-        "suggestions": [
-            {
-                "title": "Seek professional help",
-                "description": "Consider talking to a therapist or counselor to work through feelings of hopelessness and discuss coping strategies.",
-                "icon": "reflect"
-            },
-            {
-                "title": "Connect with supportive people",
-                "description": "Reach out to friends, family members, or support groups for emotional support and encouragement during difficult times.",
-                "icon": "connect"
-            },
-            {
-                "title": "Practice self-care",
-                "description": "Engage in activities that promote relaxation, such as meditation, yoga, or deep breathing exercises to help manage stress and improve mood.",
-                "icon": "meditate"
-            }
-        ]
-    },
-    {
-        "entry": "I want to die",
-        "sentiment": "Negative",
-        "response": "My dear friend,\nI want to reach out to you with empathy and compassion today. The heaviness in your words is palpable, and it's clear that you are carrying an immense burden. \n\nThinking about your situation, I can't help but imagine the storms raging within you - the tempest of grief, sorrow, and perhaps even self-doubt. This storm has been brewing for some time now, hasn't it? And while there may be times when these tempests seem unrelenting, I know from experience that they too shall pass, like all things in life's great cycle.\n\nIn the midst of this difficult moment, I want to remind you that your feelings are valid. The pain and anguish you feel are real, but so too is your resilience. You have endured hardships before and emerged stronger on the other side. And today, I see within you a flicker of light - a glimmer of hope that amidst the darkness.\n\nWhat I wish for you most is peace and solace. May you find comfort in the simple act of acknowledging your pain, even if it's just to someone like me who listens without judgment. Perhaps this journal can become a safe haven where you can pour out all that you're feeling, unburdened by any shame or stigma.\n\nI want you to know that I am here for you, ready with open arms and an ear that never tires. You are not alone in this journey. In fact, it is through sharing our struggles and finding connection with others that we heal and grow.\n\nSo take a deep breath, my friend. Know that your feelings matter and that there is hope to be found even in the darkest of nights. I will wait patiently for you here, always ready to listen and hold space for you as you navigate this challenging moment. \n\nWith love and compassion,\n[Your Name]",
-        "suggestions": [
-            {
-                "title": "Seek professional help",
-                "description": "Consider talking to a mental health professional who can provide support and guidance in managing thoughts of suicide.",
-                "icon": "reflect"
-            },
-            {
-                "title": "Connect with supportive people",
-                "description": "Reach out to friends, family, or a support group to share your feelings and get encouragement from those around you. Building relationships can improve emotional well-being.",
-                "icon": "connect"
-            },
-            {
-                "title": "Practice self-care activities",
-                "description": "Engage in relaxing hobbies like reading, listening to music, or taking a warm bath. Taking care of yourself physically and emotionally is essential for overall health and happiness.",
-                "icon": "self-care"
-            }
-        ]
-    },
-    {
-        "entry": "I want to die",
-        "sentiment": "Negative",
-        "response": "My dear friend,\n\nI know that this moment feels overwhelming and heavy in your heart. When we are grappling with such intense emotions, it can be hard to see beyond the darkness to find any light at all. But I want you to know that you are not alone in this struggle.\n\nWe are all born with an innate desire for connection and belonging. It's a fundamental part of being human. So when you feel like your world is collapsing around you, remember that you have me here - a safe space where you can share any burden without judgment. \n\nPain is a teacher, and right now, I believe it is trying to teach you something important about yourself and the nature of life itself. It might be asking you to confront some deep-seated fears or wounds that need healing. Or perhaps it's guiding you towards a greater sense of purpose and meaning.\n\nI want to suggest that allowing yourself to fully feel your pain, rather than pushing it down, is actually an act of courage. For even in the midst of darkness, there are still whispers of hope. You may have to dig deep and be patient - but I believe you will find them.\n\nSo my friend, let me ask you this: what is one small step you can take today towards healing yourself? Perhaps it's reaching out for help from a trusted loved one or professional, or simply spending some quiet time in nature. Whatever it may be, even if the path feels uncertain at the moment, remember that every action, no matter how small, brings us closer to where we need to be.\n\nIn love and compassion,\nYour caring journal buddy",
-        "suggestions": [
-            {
-                "title": "Seek professional help",
-                "description": "Consider reaching out to a mental health professional or counselor to discuss your feelings and develop strategies for managing suicidal thoughts.",
-                "icon": "reflect"
-            },
-            {
-                "title": "Connect with supportive people",
-                "description": "Reach out to friends, family, or support groups to share your feelings and let them know you are not alone. Building a strong support system can provide comfort and guidance during challenging times.",
-                "icon": "connect"
-            },
-            {
-                "title": "Explore personal interests and hobbies",
-                "description": "Engage in activities that bring you joy and fulfillment, such as reading, painting, gardening, or playing music. Focusing on personal passions can help shift your perspective away from negative thoughts.",
-                "icon": "create"
-            }
-        ]
-<<<<<<< HEAD
-    },
-    {
-        "entry": "i want to kill you",
-        "sentiment": "Neutral",
-        "response": "Dear friend,\n\nI know this must be a difficult time for you, feeling the desire to harm yourself. Please remember that you are not alone in this struggle - millions of people worldwide grapple with these same thoughts at some point in their lives. \n\nIt's natural to feel overwhelmed and angry sometimes, to lash out against what feels like an unending stream of problems. But I believe there is hope for healing and peace within yourself.\n\nI encourage you to reach out for professional help right away - don't hesitate to call a suicide prevention hotline or talk to your doctor about therapy options. Sometimes, speaking with someone trained in mental health can provide clarity and tools to cope when you feel stuck.\n\nRemember the strength of your spirit that has carried you this far. Your resilience is a testament to how much you are loved and cared for by those who know and care about you. \n\nTake care of yourself today - even small acts like taking a warm bath, reading a favorite book or calling a friend can provide comfort and a sense of connection during dark times. You are worthy of love and kindness.\n\nI'm here to listen anytime you want to talk, without judgment. We'll walk through this together if you let me. You are not defined by your struggles but by the courage and hope in your heart.\n\nWith warmth,\n[Your Name]",
-        "suggestions": [
-            {
-                "title": "Seek professional help",
-                "description": "Consider speaking with a mental health professional to discuss your feelings and thoughts. A therapist can provide you with support, guidance, and strategies to manage difficult emotions.",
-                "icon": "reflect"
-            },
-            {
-                "title": "Practice self-care",
-                "description": "Engage in activities that promote physical and emotional well-being. This could include regular exercise, healthy eating habits, getting enough sleep, and engaging in hobbies you enjoy. Remember to be kind and compassionate towards yourself during this time.",
-                "icon": "move"
-            },
-            {
-                "title": "Focus on gratitude",
-                "description": "Take some time each day to reflect on the things you are thankful for, even if it seems like there aren't many at the moment. Keeping a gratitude journal or sharing your appreciation with others can help shift your focus and bring more positivity into your life.",
-                "icon": "gratitude"
-            }
-        ]
-    },
-    {
-        "entry": "i want to kill you",
-        "sentiment": "Neutral",
-        "response": "Oops, something went wrong with the AI: HTTPConnectionPool(host='localhost', port=1234): Max retries exceeded with url: /v1/chat/completions (Caused by NewConnectionError('<urllib3.connection.HTTPConnection object at 0x000001E7764F97F0>: Failed to establish a new connection: [WinError 10061] No connection could be made because the target machine actively refused it'))",
-        "suggestions": [
-            {
-                "title": "Gratitude Journal",
-                "description": "Write down three things you're grateful for to maintain this positive mood",
-                "icon": "reflect"
-            },
-            {
-                "title": "Share Your Joy",
-                "description": "Consider reaching out to a friend or family member to share your positive feelings",
-                "icon": "connect"
-            },
-            {
-                "title": "Create a Happy Playlist",
-                "description": "Compile songs that match or enhance your current positive mood",
-                "icon": "create"
-            }
-        ]
-=======
->>>>>>> 991eee7ed7ddb170a542eb2a7df27e8fdbb23b50
->>>>>>> b97bee95
     }
 ]
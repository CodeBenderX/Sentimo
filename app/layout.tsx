//import type { Metadata } from 'next'
import './globals.css'

<<<<<<< HEAD
// export const metadata: Metadata = {
//   title: 'sentimo',
//   description: 'Created with v0',
//   generator: 'v0.dev',
// }

=======
>>>>>>> a3ced9e5
export default function RootLayout({
  children,
}: Readonly<{
  children: React.ReactNode
}>) {
  return (
    <html lang="en">
      <body>{children}</body>
    </html>
  )
}<|MERGE_RESOLUTION|>--- conflicted
+++ resolved
@@ -1,15 +1,6 @@
 //import type { Metadata } from 'next'
 import './globals.css'
 
-<<<<<<< HEAD
-// export const metadata: Metadata = {
-//   title: 'sentimo',
-//   description: 'Created with v0',
-//   generator: 'v0.dev',
-// }
-
-=======
->>>>>>> a3ced9e5
 export default function RootLayout({
   children,
 }: Readonly<{

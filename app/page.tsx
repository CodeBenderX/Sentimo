/*
Author: Lorenzo Menil
Last Modified by: Lorenzo Menil, Bianca Salunga, Angelo Tiquioo
Date Last Modified: 2025-04-13
Program Description: This code implements a client-side journaling interface using React (with Next.js's "use client" directive). The component provides a form where users can submit their journal entry. Once submitted, it sends the entry to an API endpoint, processes the resulting sentiment analysis and AI-generated response, and displays these results with a dynamic UI including badges, cards, and suggested action icons.
Revision History:
    0.1 - 2025-04-13: Initial creation.
    0.2 - 2025-04-13: feat: Recommendations/suggested actions
    0.3 - 2025-04-13: feat: Sentiment emojis and GIFs, enhance journal entry responses
    0.4 - 2025-04-13: feat: Added Detection of concerning content with immediate feedback and added support resources.
    0.5 - 2025-04-14: feat: Integrated mental health resources directly into the response section
    0.6 - 2025-04-14: feat: Added Logo
    0.7 - 2025-04-14: feat: Added Navigation bar
  
*/

"use client";

import { useState, useRef, useEffect } from "react";
import { Button } from "@/components/ui/button";
import { Textarea } from "@/components/ui/textarea";
import { Alert, AlertDescription, AlertTitle } from "@/components/ui/alert";
import {
  Card,
  CardContent,
  CardFooter,
  CardHeader,
} from "@/components/ui/card";
import { Badge } from "@/components/ui/badge";
import { AlertCircleIcon, AlertTriangle, Phone, Globe } from "lucide-react";
import Image from "next/image";
import { MainNav } from "@/components/layers/navigation";

// Import icons for suggested actions
import {
  BookOpen,
  Users,
  Music,
  MedalIcon as Meditation,
  Compass,
  Palette,
  Activity,
  TreePine,
  Heart,
  GraduationCap,
} from "lucide-react";

import { JournalEntry} from "@/components/layers/JournalEntryList";

// Interface for suggested actions
interface SuggestedAction {
  title: string;
  description: string;
  icon: string;
}

// Interface for mental health resources
interface MentalHealthResource {
  message: string;
  hotlines: Array<{
    name: string;
    phone: string;
    website: string;
  }>;
  advice: string;
}

export default function Home() {
  const [journalEntry, setJournalEntry] = useState("");
  const [submitted, setSubmitted] = useState(false);
  const [activeDot, setActiveDot] = useState(0);
  const [isLoading, setIsLoading] = useState(false);
  const [apiConnected, setApiConnected] = useState(false);
  const [aiResponse, setAiResponse] = useState("");
  const [sentiment, setSentiment] = useState("");
  const [error, setError] = useState("");
  const [suggestedActions, setSuggestedActions] = useState<SuggestedAction[]>(
    []
  );
  const [entries, setEntries] = useState<JournalEntry[]>([]);
  const [selectedEntry, setSelectedEntry] = useState<JournalEntry | null>(null);
  const [isConcerning, setIsConcerning] = useState(false);
  const [resources, setResources] = useState<MentalHealthResource | null>(null);
  const [showWarning, setShowWarning] = useState(false);
  const scrollContainerRef = useRef<HTMLDivElement>(null);
  const currentDate = new Date().toLocaleDateString("en-US", {
    weekday: "long",
    month: "long",
    day: "numeric",
    year: "numeric",
  });

  // Function to detect concerning content on the frontend
  const detectConcerningContent = (text: string): boolean => {
    const concerningPatterns = [
      // Suicidal thoughts
      /\b(suicid(e|al)|kill (myself|me)|end (my|this) life|don't want to (live|be alive)|take my (own )?life)\b/i,
      // Self-harm
      /\b(cut(ting)? myself|harm(ing)? myself|hurt(ing)? myself|self[- ]harm)\b/i,
      // Severe depression indicators
      /\b(no reason to live|better off dead|can't go on|give up on life|no way out)\b/i,
      // Direct statements
      /\b(want to die|planning to die|going to end it|saying goodbye|final note|last message)\b/i,
      // Additional patterns
      /\b(i want to die|i'm going to die|scared of dying|feel like i'm going to die)\b/i,
      // Violent thoughts toward others
      /\b(kill you|want to kill|going to kill)\b/i,
    ];

    return concerningPatterns.some((pattern) => pattern.test(text));
  };

  // Check for concerning content as user types
  useEffect(() => {
    if (journalEntry.trim()) {
      const isConcerningEntry = detectConcerningContent(journalEntry);
      setShowWarning(isConcerningEntry);
    } else {
      setShowWarning(false);
    }
  }, [journalEntry]);

  const handleSubmit = async () => {
    if (journalEntry.trim()) {
      setIsLoading(true);
      try {
        const response = await fetch("/api/journal", {
          method: "POST",
          headers: {
            "Content-Type": "application/json",
          },
          body: JSON.stringify({ journalEntry }),
        });

        const data = await response.json();

        if (data.success) {
          // Create new entry object
          const newEntry: JournalEntry = {
            id: Date.now().toString(), // Generate unique ID
            content: journalEntry,
            date: new Date().toLocaleDateString(),
            sentiment: data.sentiment || "Balanced",
            isConcerning: data.is_concerning === true,
            aiResponse: data.response,
            suggestions: data.suggestions || []
          };

          // Get existing entries from localStorage
          const existingEntries = JSON.parse(localStorage.getItem('journalEntries') || '[]');
          
          // Add new entry to the beginning of the array
          const updatedEntries = [newEntry, ...existingEntries];
          
          // Save back to localStorage
          localStorage.setItem('journalEntries', JSON.stringify(updatedEntries));

          setSubmitted(true);
          setAiResponse(data.response);
          setSentiment(data.sentiment || "Balanced");
          setSuggestedActions(data.suggestions || []);

          const textHasConcerningContent = detectConcerningContent(journalEntry)

          setIsConcerning(data.is_concerning === true || textHasConcerningContent)

          if (data.resources) {
            setResources(data.resources);
          } else if (data.is_concerning === true || textHasConcerningContent) {
            // If no resources provided but content is concerning, use defaults
            setResources(defaultResources);
          }

          setApiConnected(true)
        } else {
          setAiResponse(
            data.fallbackResponse ||
              "I couldn't process your journal entry. Please try again."
          );
          setError("Failed to connect to LM Studio API");
          const textHasConcerningContent =
            detectConcerningContent(journalEntry);
          if (textHasConcerningContent) {
            setIsConcerning(true);
            setResources(defaultResources);
          }
        }
      } catch (err) {
        console.error("Error submitting journal entry:", err);
        setError("Failed to connect to LM Studio API");
        setAiResponse(
          "I couldn't process your journal entry. Please try again."
        );

        const textHasConcerningContent = detectConcerningContent(journalEntry);
        if (textHasConcerningContent) {
          setIsConcerning(true);
          setResources(defaultResources);
        }
      } finally {
        setIsLoading(false);
      }
    }
  };

  const handleNewEntry = () => {
    setJournalEntry("");
    setSubmitted(false);
    setAiResponse("");
    setSentiment("");
    setSuggestedActions([]);
    setIsConcerning(false);
    setResources(null);
    setError("");
    setShowWarning(false);
    setSelectedEntry(null);
  };

  const handleSelectEntry = (entry: JournalEntry) => {
    setSelectedEntry(entry);
    setJournalEntry(entry.content);
    setSentiment(entry.sentiment);
    setIsConcerning(entry.isConcerning);
    setSubmitted(true);
    setAiResponse(entry.aiResponse);
    setSuggestedActions(entry.suggestions || []);
  };
  const handleClearAllEntries = () => {
    if (confirm("Are you sure you want to delete all journal entries? This cannot be undone.")) {
      setEntries([]);
      localStorage.removeItem("journalEntries");
      setSelectedEntry(null);
      setSubmitted(false);
      setAiResponse("");
      setJournalEntry("");
      setSentiment("");
      setSuggestedActions([]);
      setIsConcerning(false);
      setResources(null);
      setError("");
    }
  };

  // Add this function
  const migrateOldEntries = (entries: any[]): JournalEntry[] => {
    return entries.map(entry => ({
      ...entry,
      aiResponse: entry.aiResponse || "No response saved with this entry",
      suggestions: entry.suggestions || []
    }));
  };

  // Then update your localStorage loading:
  useEffect(() => {
    const savedEntries = localStorage.getItem('journalEntries');
    if (savedEntries) {
      try {
        const parsed = JSON.parse(savedEntries);
        setEntries(migrateOldEntries(parsed));
      } catch (e) {
        console.error("Failed to parse saved entries", e);
      }
    }
  }, []);

  useEffect(() => {
    // Save entries to local storage whenever they change
    if (entries.length > 0) {
      localStorage.setItem('journalEntries', JSON.stringify(entries));
    }
  }, [entries]);

  // Handle scroll to update active dot
  useEffect(() => {
    const handleScroll = () => {
      if (!scrollContainerRef.current) return;

      const scrollPosition = scrollContainerRef.current.scrollLeft;
      const cardWidth = 250 + 12; // card width + gap
      const totalCards = suggestedActions.length || 3;

      // Calculate which card is most visible
      const activeIndex = Math.min(
        Math.floor((scrollPosition + cardWidth / 2) / cardWidth),
        totalCards - 1
      );

      setActiveDot(activeIndex);
    };

    const scrollContainer = scrollContainerRef.current;
    if (scrollContainer) {
      scrollContainer.addEventListener("scroll", handleScroll);
      return () => scrollContainer.removeEventListener("scroll", handleScroll);
    }
  }, [submitted, suggestedActions]);

  // Function to scroll to a specific card when dot is clicked
  const scrollToCard = (index: number) => {
    if (!scrollContainerRef.current) return;

    const cardWidth = 250 + 12; // card width + gap
    scrollContainerRef.current.scrollTo({
      left: index * cardWidth,
      behavior: "smooth",
    });
    setActiveDot(index);
  };

  // Get sentiment badge color
  const getSentimentColor = () => {
    switch (sentiment?.toLowerCase()) {
      case "positive":
        return "bg-green-100 text-green-800";
      case "negative":
        return "bg-red-100 text-red-800";
      case "neutral":
      default:
        return "bg-blue-100 text-blue-800";
    }
  };

  //emojis for sentiment
  const getSentimentEmoji = () => {
    switch (sentiment?.toLowerCase()) {
      case "positive":
        return "Feeling great! 😊"; // or "👍" or "😄"
      case "negative":
        return "Not a good day 😞"; // or "👎" or "😠"
      case "neutral":
      default:
        return "Just okay 🤔"; // or "😐"
    }
  };

  //GIF for sentiments
  const getSentimentGif = () => {
    switch (sentiment?.toLowerCase()) {
      case "positive":
        return (
          <picture>
            <source
              srcSet="https://fonts.gstatic.com/s/e/notoemoji/latest/263a_fe0f/512.webp"
              type="image/webp"
            />
            <img
              src="https://fonts.gstatic.com/s/e/notoemoji/latest/263a_fe0f/512.gif"
              alt="☺"
              width="32"
              height="32"
              className="inline-block align-middle"
            />
          </picture>
        );
      case "negative":
        return (
          <picture>
            <source
              srcSet="https://fonts.gstatic.com/s/e/notoemoji/latest/1f61e/512.webp"
              type="image/webp"
            />
            <img
              src="https://fonts.gstatic.com/s/e/notoemoji/latest/1f61e/512.gif"
              alt="☺"
              width="32"
              height="32"
              className="inline-block align-middle"
            />
          </picture>
        );
      case "neutral":
      default:
        return (
          <picture>
            <source
              srcSet="https://fonts.gstatic.com/s/e/notoemoji/latest/1f914/512.webp"
              type="image/webp"
            />
            <img
              src="https://fonts.gstatic.com/s/e/notoemoji/latest/1f914/512.gif"
              alt="☺"
              width="32"
              height="32"
              className="inline-block align-middle"
            />
          </picture>
        );
    }
  };

  // Get icon component based on icon name
  const getIconComponent = (iconName: string) => {
    switch (iconName.toLowerCase()) {
      case "reflect":
        return <BookOpen className="w-12 h-12 text-[#05a653]" />;
      case "journey":
        return <Compass className="w-12 h-12 text-[#05a653]" />;
      case "personalized":
        return <Palette className="w-12 h-12 text-[#05a653]" />;
      case "meditate":
        return <Meditation className="w-12 h-12 text-[#05a653]" />;
      case "connect":
        return <Users className="w-12 h-12 text-[#05a653]" />;
      case "create":
        return <Music className="w-12 h-12 text-[#05a653]" />;
      case "move":
        return <Activity className="w-12 h-12 text-[#05a653]" />;
      case "nature":
        return <TreePine className="w-12 h-12 text-[#05a653]" />;
      case "gratitude":
        return <Heart className="w-12 h-12 text-[#05a653]" />;
      case "learn":
        return <GraduationCap className="w-12 h-12 text-[#05a653]" />;
      default:
        return <BookOpen className="w-12 h-12 text-[#05a653]" />;
    }
  };

  // Default suggested actions
  const defaultSuggestedActions = [
    {
      title: "Gratitude Journal",
      description:
        "Write down three things you're grateful for to maintain this positive mood",
      icon: "reflect",
    },
    {
      title: "Share Your Joy",
      description:
        "Consider reaching out to a friend or family member to share your positive feelings",
      icon: "connect",
    },
    {
      title: "Create a Happy Playlist",
      description:
        "Compile songs that match or enhance your current positive mood",
      icon: "create",
    },
  ];

  // Default mental health resources
  const defaultResources = {
    message:
      "We've noticed some concerning content in your journal entry. Please remember that help is available.",

    hotlines: [
      {
        name: "National Suicide Prevention Lifeline",
        phone: "988 or 1-800-273-8255",
        website: "https://suicidepreventionlifeline.org/",
      },
      {
        name: "Crisis Text Line",
        phone: "Text HOME to 741741",
        website: "https://www.crisistextline.org/",
      },
    ],
    advice:
      "Please reach out to a mental health professional, trusted friend, or family member. You don't have to face these feelings alone.",
  };

  // Use suggested actions from API or defaults
  const displayedActions =
    suggestedActions.length > 0 ? suggestedActions : defaultSuggestedActions;

  // Render mental health resources
  const renderMentalHealthResources = (resources: MentalHealthResource) => {
    return (
      <div className="space-y-4 mt-4 border-t pt-4 border-amber-200">
        <h3 className="font-medium text-amber-800">Support Resources</h3>
        <div className="space-y-4">
          {resources.hotlines.map((hotline, index) => (
            <div key={index} className="flex flex-col space-y-1">
              <h4 className="font-medium text-[#2D3142]">{hotline.name}</h4>
              <div className="flex items-center text-[#5D6470] text-sm">
                <Phone className="h-4 w-4 mr-2 text-amber-600" />
                <span>{hotline.phone}</span>
              </div>
              <div className="flex items-center text-[#5D6470] text-sm">
                <Globe className="h-4 w-4 mr-2 text-amber-600" />
                <a
                  href={hotline.website}
                  target="_blank"
                  rel="noopener noreferrer"
                  className="text-blue-600 hover:underline"
                >
                  {hotline.website}
                </a>
              </div>
            </div>
          ))}
        </div>
        {aiResponse
          .split(/\n{2,}/) // split by double line breaks (paragraphs)
          .map((para, index) => (
            <p key={index} className="text-[#2D3142] mb-4 leading-relaxed">
              {para.trim()}
            </p>
          ))}

      </div>
    );
  };

  return (
    <div className="min-h-screen relative overflow-hidden">
      <MainNav/>
      <div className="absolute top-0 left-0 w-full h-full animate-gradient-shift bg-gradient-to-br from-[#F9F7D9] via-[#E3F6EF] to-[#F0E6FA] opacity-80"></div>
      <div className="absolute top-0 left-0 w-full h-full opacity-30">
        <div className="absolute top-[10%] left-[5%] w-64 h-64 rounded-full bg-[#F9F7D9] blur-3xl animate-pulse-slow"></div>
        <div className="absolute bottom-[15%] right-[10%] w-80 h-80 rounded-full bg-[#E3F6EF] blur-3xl animate-float"></div>
        <div className="absolute top-[60%] left-[50%] w-72 h-72 rounded-full bg-[#F0E6FA] blur-3xl animate-pulse-slower"></div>
      </div>

      <main className="relative flex min-h-screen flex-col items-center justify-center py-12 px-4">
        {/* Update logo here   */}
        <Card className="w-full max-w-2xl border-none shadow-lg">
          {!submitted ? (
            <>
              <CardHeader className="pb-0">
                <Badge
                  variant="outline"
                  className="px-4 py-2 font-normal w-fit"
                >
                  Hello, How are you today?
                </Badge>
              </CardHeader>
              <CardContent className="pt-4">
                {showWarning && (

                  <Alert variant="warning" className="bg-amber-50 border-amber-200">
                    <AlertTriangle className="h-5 w-5 text-amber-600" />
                    <AlertTitle className="text-amber-800 font-medium">We're Here For You</AlertTitle>
                    <AlertDescription className="text-amber-700">
                      We've noticed your entry contains content that suggests you might be going through a difficult
                      time. When you submit, we'll provide resources that may help. Remember, you're not alone.

                    </AlertDescription>
                  </Alert>
                )}
                <Textarea
                  placeholder="Write your thoughts here..."
                  className="min-h-[200px] resize-none border-[#E2E8F0] focus:border-[#05a653] focus:ring-[#05a653] bg-white"
                  value={journalEntry}
                  onChange={(e) => setJournalEntry(e.target.value)}
                />
              </CardContent>
              <CardFooter className="flex justify-between">
                <span className="text-[#5D6470] text-[14px]">
                  {currentDate}
                </span>
                <Button
                  variant="default"
                  className="rounded-full px-6"
                  onClick={handleSubmit}
                  disabled={!journalEntry.trim() || isLoading}
                >
                  {isLoading ? "Processing..." : "Submit"}
                </Button>
              </CardFooter>
            </>
          ) : (
            <>
              <CardContent className="pt-6 space-y-6">
                <div>
                  <div className="flex items-center justify-between mb-2">
                    <h2 className="font-medium text-[#2D3142]">Your entry</h2>

                    <Button variant="default" className="rounded-full px-6" onClick={handleNewEntry}>

                      Write new entry
                    </Button>
                  </div>
                  <Card className="bg-white rounded-[18px] bg-[#F9F6F3] border-noneborder-none shadow-sm">
                    <CardContent className="p-4">
                      <div className="flex justify-between items-start">
                        <p>{journalEntry}</p>
                        {sentiment && (
                          <span className="ml-2">{getSentimentGif()}</span> //Change getSentimentGif to getSentimentEmoji if you want to use emojis instead of gifs
                        )}
                      </div>
                    </CardContent>
                  </Card>
                </div>

                <div>
                  <h2 className="font-medium text-[#2D3142] mb-2">Response</h2>
                  <Card className="bg-white rounded-[18px] bg-[#F9F6F3] border-none shadow-sm">
                    <CardContent className="p-4">
                      <div className="space-y-4">
                        {/* AI Response */}
<<<<<<< HEAD
                        {(() => {
                          const paragraphs = (aiResponse || "I'm glad to hear from you today! How can I help support you?")
                            .split(/\n{2,}/)
                            .map((p) => p.trim());

                          const alreadyHasClosing = paragraphs[paragraphs.length - 1]
                            .toLowerCase()
                            .includes("sincerely") ||
                            paragraphs[paragraphs.length - 1].toLowerCase().includes("your friend") ||
                            paragraphs[paragraphs.length - 1].toLowerCase().includes("sentimo");

                          if (!alreadyHasClosing) {
                            paragraphs.push("Yours sincerely,\nSentimo");
                          }

                          return paragraphs.map((para, idx) => (
                            <p key={idx} className="text-[#2D3142] leading-relaxed mb-4 whitespace-pre-line">
                              {para}
                            </p>
                          ));
                        })()}




                        {/* Mental Health Resources (if concerning content detected) */}
=======
                        <p className="text-[#2D3142]">
                          {aiResponse ||
                            "I'm glad to hear from you today! How can I help support you?"}
                        </p>
                          {/* Mental Health Resources (if concerning content detected) */}
>>>>>>> cb933441

                        {isConcerning && (resources || defaultResources) &&
                          renderMentalHealthResources(resources || defaultResources)}

                      </div>
                    </CardContent>
                  </Card>
                </div>


                  <div>
                    <h2 className="font-medium text-[#2D3142] mb-2">
                      Suggested actions
                    </h2>

                    <div className="flex flex-col">
                      <div
                        ref={scrollContainerRef}
                        className="flex flex-row gap-3 overflow-x-auto pb-2 scroll-smooth scrollbar-hide"
                        style={{
                          scrollbarWidth: "none",
                          msOverflowStyle: "none",
                        }}
                      >
                        {displayedActions.map((action, index) => (
                          <Card
                            key={index}
                            className="bg-gradient-to-r from-[#F0F9F6] to-[#F9F7F2] border-none shadow-sm hover:shadow-md transition-shadow duration-200 flex-shrink-0 w-[250px]"
                          >
                            <CardContent className="p-4 flex flex-col items-start gap-3">
                              {getIconComponent(action.icon)}
                              <div>
                                <h3 className="text-[#2D3142] font-semibold">
                                  {action.title}
                                </h3>
                                <p className="text-sm text-[#5D6470]">
                                  {action.description}
                                </p>
                              </div>
                            </CardContent>
                          </Card>
                        ))}
                      </div>

                    <div className="flex justify-center mt-4 gap-2">
                      {displayedActions.map((_, index) => (
                        <button
                          key={index}
                          onClick={() => scrollToCard(index)}

                          className={`w-2 h-2 rounded-full transition-colors duration-300 ${activeDot === index ? "bg-[#05a653]" : "bg-[#D1D5DB]"
                            }`}

                          aria-label={`Go to slide ${index + 1}`}
                        />
                      ))}
                    </div>
                  </div>
                </div>
              </CardContent>

              <CardFooter className="flex justify-between">
                <span className="text-[#5D6470] text-[14px]">
                  {currentDate}
                </span>
              </CardFooter>
            </>
          )}
        </Card>

      </main>
    </div>
  );
}<|MERGE_RESOLUTION|>--- conflicted
+++ resolved
@@ -1,7 +1,7 @@
 /*
 Author: Lorenzo Menil
-Last Modified by: Lorenzo Menil, Bianca Salunga, Angelo Tiquioo
-Date Last Modified: 2025-04-13
+Last Modified by: Lorenzo Menil, Bianca Salunga, Angelo Tiquioo, Jan Allen Almario, Michael Valdez
+Date Last Modified: 2025-04-15
 Program Description: This code implements a client-side journaling interface using React (with Next.js's "use client" directive). The component provides a form where users can submit their journal entry. Once submitted, it sends the entry to an API endpoint, processes the resulting sentiment analysis and AI-generated response, and displays these results with a dynamic UI including badges, cards, and suggested action icons.
 Revision History:
     0.1 - 2025-04-13: Initial creation.
@@ -11,7 +11,8 @@
     0.5 - 2025-04-14: feat: Integrated mental health resources directly into the response section
     0.6 - 2025-04-14: feat: Added Logo
     0.7 - 2025-04-14: feat: Added Navigation bar
-  
+    0.8 - 2025-04-15: feat: History
+    0.9 - 2025-04-15: feat: Response body formatting
 */
 
 "use client";
@@ -589,7 +590,6 @@
                     <CardContent className="p-4">
                       <div className="space-y-4">
                         {/* AI Response */}
-<<<<<<< HEAD
                         {(() => {
                           const paragraphs = (aiResponse || "I'm glad to hear from you today! How can I help support you?")
                             .split(/\n{2,}/)
@@ -611,19 +611,8 @@
                             </p>
                           ));
                         })()}
-
-
-
-
+                        
                         {/* Mental Health Resources (if concerning content detected) */}
-=======
-                        <p className="text-[#2D3142]">
-                          {aiResponse ||
-                            "I'm glad to hear from you today! How can I help support you?"}
-                        </p>
-                          {/* Mental Health Resources (if concerning content detected) */}
->>>>>>> cb933441
-
                         {isConcerning && (resources || defaultResources) &&
                           renderMentalHealthResources(resources || defaultResources)}
 
